--- conflicted
+++ resolved
@@ -59,7 +59,6 @@
 
 #if METAL_SUPPORTED
 void RenderDrawCommandReferenceMtl(ISwapChain* pSwapChain, const float* pClearColor);
-<<<<<<< HEAD
 #endif
 
 void RenderDrawCommandReference(ISwapChain* pSwapChain, const float* pClearColor = nullptr)
@@ -97,45 +96,6 @@
 
 #endif
 
-=======
-#endif
-
-void RenderDrawCommandReference(ISwapChain* pSwapChain, const float* pClearColor = nullptr)
-{
-    auto* pEnv     = TestingEnvironment::GetInstance();
-    auto* pDevice  = pEnv->GetDevice();
-    auto* pContext = pEnv->GetDeviceContext();
-
-    RefCntAutoPtr<ITestingSwapChain> pTestingSwapChain{pSwapChain, IID_TestingSwapChain};
-    if (pTestingSwapChain)
-    {
-        pContext->Flush();
-        pContext->InvalidateState();
-
-        auto deviceType = pDevice->GetDeviceCaps().DevType;
-        switch (deviceType)
-        {
-#if D3D11_SUPPORTED
-            case RENDER_DEVICE_TYPE_D3D11:
-                RenderDrawCommandReferenceD3D11(pSwapChain, pClearColor);
-                break;
-#endif
-
-#if D3D12_SUPPORTED
-            case RENDER_DEVICE_TYPE_D3D12:
-                RenderDrawCommandReferenceD3D12(pSwapChain, pClearColor);
-                break;
-#endif
-
-#if GL_SUPPORTED || GLES_SUPPORTED
-            case RENDER_DEVICE_TYPE_GL:
-            case RENDER_DEVICE_TYPE_GLES:
-                RenderDrawCommandReferenceGL(pSwapChain, pClearColor);
-                break;
-
-#endif
-
->>>>>>> 19f14333
 #if VULKAN_SUPPORTED
             case RENDER_DEVICE_TYPE_VULKAN:
                 RenderDrawCommandReferenceVk(pSwapChain, pClearColor);
@@ -1575,7 +1535,76 @@
     Present();
 }
 
-<<<<<<< HEAD
+TEST_F(DrawCommandTest, DeferredContexts)
+{
+    auto* pEnv = TestingEnvironment::GetInstance();
+    if (pEnv->GetNumDeferredContexts() == 0)
+    {
+        GTEST_SKIP() << "Deferred contexts are not supported by this device";
+    }
+    VERIFY(pEnv->GetNumDeferredContexts() >= 2, "At least two deferred contexts are expected");
+
+    auto* pSwapChain    = pEnv->GetSwapChain();
+    auto* pImmediateCtx = pEnv->GetDeviceContext();
+
+    Uint32 Indices[] = {0, 1, 2, 3, 4, 5};
+    auto   pVB       = CreateVertexBuffer(Vert, sizeof(Vert));
+    auto   pIB       = CreateIndexBuffer(Indices, _countof(Indices));
+
+    StateTransitionDesc Barriers[] = //
+        {
+            {pVB, RESOURCE_STATE_UNKNOWN, RESOURCE_STATE_VERTEX_BUFFER, true},
+            {pIB, RESOURCE_STATE_UNKNOWN, RESOURCE_STATE_INDEX_BUFFER, true} //
+        };
+    pImmediateCtx->TransitionResourceStates(_countof(Barriers), Barriers);
+
+    ITextureView* pRTVs[]      = {pSwapChain->GetCurrentBackBufferRTV()};
+    const float   ClearColor[] = {0.f, 0.f, 0.f, 0.0f};
+    pImmediateCtx->SetRenderTargets(1, pRTVs, nullptr, RESOURCE_STATE_TRANSITION_MODE_TRANSITION);
+    pImmediateCtx->ClearRenderTarget(pRTVs[0], ClearColor, RESOURCE_STATE_TRANSITION_MODE_TRANSITION);
+
+    constexpr Uint32                                    NumThreads = 2;
+    std::array<std::thread, NumThreads>                 WorkerThreads;
+    std::array<RefCntAutoPtr<ICommandList>, NumThreads> CmdLists;
+    std::array<ICommandList*, NumThreads>               CmdListPtrs;
+    for (Uint32 i = 0; i < NumThreads; ++i)
+    {
+        WorkerThreads[i] = std::thread(
+            [&](Uint32 thread_id) //
+            {
+                auto* pCtx = pEnv->GetDeviceContext(thread_id + 1);
+
+                pCtx->SetRenderTargets(1, pRTVs, nullptr, RESOURCE_STATE_TRANSITION_MODE_VERIFY);
+
+                IBuffer* pVBs[]    = {pVB};
+                Uint32   Offsets[] = {0};
+                pCtx->SetVertexBuffers(0, 1, pVBs, Offsets, RESOURCE_STATE_TRANSITION_MODE_VERIFY, SET_VERTEX_BUFFERS_FLAG_RESET);
+                pCtx->SetIndexBuffer(pIB, 0, RESOURCE_STATE_TRANSITION_MODE_VERIFY);
+
+                pCtx->SetPipelineState(sm_pDrawPSO);
+
+                DrawIndexedAttribs drawAttrs{3, VT_UINT32, DRAW_FLAG_VERIFY_ALL};
+                drawAttrs.FirstIndexLocation = 3 * thread_id;
+                pCtx->DrawIndexed(drawAttrs);
+
+                pCtx->FinishCommandList(&CmdLists[thread_id]);
+                CmdListPtrs[thread_id] = CmdLists[thread_id];
+            },
+            i);
+    }
+
+    for (auto& t : WorkerThreads)
+        t.join();
+
+    pImmediateCtx->ExecuteCommandLists(NumThreads, CmdListPtrs.data());
+
+    for (size_t i = 0; i < NumThreads; ++i)
+        pEnv->GetDeviceContext(i + 1)->FinishFrame();
+
+    Present();
+}
+
+
 void DrawCommandTest::TestDynamicBufferUpdates(IShader*                      pVS,
                                                IShader*                      pPS,
                                                IBuffer*                      pDynamicCB0,
@@ -1844,73 +1873,6 @@
     }
 
     pContext->DrawIndexed(drawAttrs);
-=======
-TEST_F(DrawCommandTest, DeferredContexts)
-{
-    auto* pEnv = TestingEnvironment::GetInstance();
-    if (pEnv->GetNumDeferredContexts() == 0)
-    {
-        GTEST_SKIP() << "Deferred contexts are not supported by this device";
-    }
-    VERIFY(pEnv->GetNumDeferredContexts() >= 2, "At least two deferred contexts are expected");
-
-    auto* pSwapChain    = pEnv->GetSwapChain();
-    auto* pImmediateCtx = pEnv->GetDeviceContext();
-
-    Uint32 Indices[] = {0, 1, 2, 3, 4, 5};
-    auto   pVB       = CreateVertexBuffer(Vert, sizeof(Vert));
-    auto   pIB       = CreateIndexBuffer(Indices, _countof(Indices));
-
-    StateTransitionDesc Barriers[] = //
-        {
-            {pVB, RESOURCE_STATE_UNKNOWN, RESOURCE_STATE_VERTEX_BUFFER, true},
-            {pIB, RESOURCE_STATE_UNKNOWN, RESOURCE_STATE_INDEX_BUFFER, true} //
-        };
-    pImmediateCtx->TransitionResourceStates(_countof(Barriers), Barriers);
-
-    ITextureView* pRTVs[]      = {pSwapChain->GetCurrentBackBufferRTV()};
-    const float   ClearColor[] = {0.f, 0.f, 0.f, 0.0f};
-    pImmediateCtx->SetRenderTargets(1, pRTVs, nullptr, RESOURCE_STATE_TRANSITION_MODE_TRANSITION);
-    pImmediateCtx->ClearRenderTarget(pRTVs[0], ClearColor, RESOURCE_STATE_TRANSITION_MODE_TRANSITION);
-
-    constexpr Uint32                                    NumThreads = 2;
-    std::array<std::thread, NumThreads>                 WorkerThreads;
-    std::array<RefCntAutoPtr<ICommandList>, NumThreads> CmdLists;
-    std::array<ICommandList*, NumThreads>               CmdListPtrs;
-    for (Uint32 i = 0; i < NumThreads; ++i)
-    {
-        WorkerThreads[i] = std::thread(
-            [&](Uint32 thread_id) //
-            {
-                auto* pCtx = pEnv->GetDeviceContext(thread_id + 1);
-
-                pCtx->SetRenderTargets(1, pRTVs, nullptr, RESOURCE_STATE_TRANSITION_MODE_VERIFY);
-
-                IBuffer* pVBs[]    = {pVB};
-                Uint32   Offsets[] = {0};
-                pCtx->SetVertexBuffers(0, 1, pVBs, Offsets, RESOURCE_STATE_TRANSITION_MODE_VERIFY, SET_VERTEX_BUFFERS_FLAG_RESET);
-                pCtx->SetIndexBuffer(pIB, 0, RESOURCE_STATE_TRANSITION_MODE_VERIFY);
-
-                pCtx->SetPipelineState(sm_pDrawPSO);
-
-                DrawIndexedAttribs drawAttrs{3, VT_UINT32, DRAW_FLAG_VERIFY_ALL};
-                drawAttrs.FirstIndexLocation = 3 * thread_id;
-                pCtx->DrawIndexed(drawAttrs);
-
-                pCtx->FinishCommandList(&CmdLists[thread_id]);
-                CmdListPtrs[thread_id] = CmdLists[thread_id];
-            },
-            i);
-    }
-
-    for (auto& t : WorkerThreads)
-        t.join();
-
-    pImmediateCtx->ExecuteCommandLists(NumThreads, CmdListPtrs.data());
-
-    for (size_t i = 0; i < NumThreads; ++i)
-        pEnv->GetDeviceContext(i + 1)->FinishFrame();
->>>>>>> 19f14333
 
     Present();
 }
