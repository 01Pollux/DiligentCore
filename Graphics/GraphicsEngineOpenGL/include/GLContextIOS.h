/*     Copyright 2015-2018 Egor Yusov
 *  
 *  Licensed under the Apache License, Version 2.0 (the "License");
 *  you may not use this file except in compliance with the License.
 *  You may obtain a copy of the License at
 * 
 *     http://www.apache.org/licenses/LICENSE-2.0
 * 
 *  THE SOFTWARE IS PROVIDED "AS IS", WITHOUT WARRANTY OF ANY KIND, EXPRESS OR
 *  IMPLIED, INCLUDING BUT NOT LIMITED TO THE WARRANTIES OF MERCHANTABILITY,
 *  FITNESS FOR A PARTICULAR PURPOSE AND NONINFRINGEMENT OF ANY PROPRIETARY RIGHTS.
 *
 *  In no event and under no legal theory, whether in tort (including negligence), 
 *  contract, or otherwise, unless required by applicable law (such as deliberate 
 *  and grossly negligent acts) or agreed to in writing, shall any Contributor be
 *  liable for any damages, including any direct, indirect, special, incidental, 
 *  or consequential damages of any character arising as a result of this License or 
 *  out of the use or inability to use the software (including but not limited to damages 
 *  for loss of goodwill, work stoppage, computer failure or malfunction, or any and 
 *  all other commercial damages or losses), even if such Contributor has been advised 
 *  of the possibility of such damages.
 */

#pragma once

namespace Diligent
{
    class GLContext
    {
    public:
        typedef void* NativeGLContextType; // EAGLContext*

<<<<<<< HEAD
        GLContext(const struct EngineGLAttribs& InitAttribs, struct DeviceCaps& DeviceCaps, const struct SwapChainDesc* pSCDesc);
=======
        GLContext(const struct EngineGLCreateInfo &InitAttribs, struct DeviceCaps &DeviceCaps);
>>>>>>> 5026a053

        NativeGLContextType GetCurrentNativeGLContext();
    };
}<|MERGE_RESOLUTION|>--- conflicted
+++ resolved
@@ -30,11 +30,7 @@
     public:
         typedef void* NativeGLContextType; // EAGLContext*
 
-<<<<<<< HEAD
-        GLContext(const struct EngineGLAttribs& InitAttribs, struct DeviceCaps& DeviceCaps, const struct SwapChainDesc* pSCDesc);
-=======
-        GLContext(const struct EngineGLCreateInfo &InitAttribs, struct DeviceCaps &DeviceCaps);
->>>>>>> 5026a053
+        GLContext(const struct EngineGLCreateInfo& InitAttribs, struct DeviceCaps& DeviceCaps, const struct SwapChainDesc* pSCDesc);
 
         NativeGLContextType GetCurrentNativeGLContext();
     };
