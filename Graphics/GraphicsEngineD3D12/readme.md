
# GraphicsEngineD3D12

Implementation of Direct3D12 back-end

# Initialization

The following code snippet shows how to initialize Diligent Engine in Direct3D12 mode.

```cpp
#include "EngineFactoryD3D12.h"
using namespace Diligent;

// ...
#if ENGINE_DLL
  GetEngineFactoryD3D12Type GetEngineFactoryD3D12 = nullptr;
  // Load the dll and import GetEngineFactoryD3D12() function
  LoadGraphicsEngineD3D12(GetEngineFactoryD3D12);
#endif
<<<<<<< HEAD
auto* pFactoryD3D11 = GetEngineFactoryD3D12();
=======
auto* pFactoryD3D12 = GetEngineFactoryD3D12();
>>>>>>> 425fc82b
EngineD3D12CreateInfo EngineCI;
EngineCI.CPUDescriptorHeapAllocationSize[0] = 1024;
EngineCI.CPUDescriptorHeapAllocationSize[1] = 32;
EngineCI.CPUDescriptorHeapAllocationSize[2] = 16;
EngineCI.CPUDescriptorHeapAllocationSize[3] = 16;
EngineCI.NumCommandsToFlushCmdList = 64;
<<<<<<< HEAD
RefCntAutoPtr<IRenderDevice> pRenderDevice;
RefCntAutoPtr<IDeviceContext> pImmediateContext;
SwapChainDesc SwapChainDesc;
RefCntAutoPtr<ISwapChain> pSwapChain;
pFactoryD3D11->CreateDeviceAndContextsD3D12( EngineCI, &pRenderDevice, &pImmediateContext );
pFactoryD3D11->CreateSwapChainD3D12( pRenderDevice, pImmediateContext, SwapChainDesc, hWnd, &pSwapChain );
=======
RefCntAutoPtr<IRenderDevice>  pRenderDevice;
RefCntAutoPtr<IDeviceContext> pImmediateContext;
SwapChainDesc SwapChainDesc;
RefCntAutoPtr<ISwapChain> pSwapChain;
pFactoryD3D12->CreateDeviceAndContextsD3D12(EngineCI, &pRenderDevice, &pImmediateContext, 0);
pFactoryD3D12->CreateSwapChainD3D12(pRenderDevice, pImmediateContext, SwapChainDesc, hWnd, &pSwapChain);
>>>>>>> 425fc82b
```

Alternatively, the engine can be initialized by attaching to existing Direct3D12 device (see below).

# Interoperability with Direct3D12

Diligent Engine exposes methods to access internal Direct3D12 objects, is able to create diligent engine buffers
and textures from existing Direct3D12 resources, and can be initialized by attaching to existing Direct3D12
device and provide synchronization tools.

## Accessing Native Direct3D12 Resources

Below are some of the methods that provide access to internal Direct3D12 objects:

|                              Function                                       |                              Description                                                                      |
|-----------------------------------------------------------------------------|---------------------------------------------------------------------------------------------------------------|
| `ID3D12Resource* IBufferD3D12::GetD3D12Buffer(size_t& DataStartByteOffset, Uint32 ContextId)` | returns a pointer to the `ID3D12Resource` interface of the internal Direct3D12 buffer object. Note that dynamic buffers are suballocated from dynamic heap, and every context has its own dynamic heap. Offset from the beginning of the dynamic heap for a context identified by `ContextId` is returned in `DataStartByteOffset` parameter |
| `void IBufferD3D12::SetD3D12ResourceState(D3D12_RESOURCE_STATES state)`                       | sets the buffer usage state. This method should be used when an application transitions the buffer to inform diligent engine about the current usage state |
| `D3D12_CPU_DESCRIPTOR_HANDLE IBufferViewD3D12::GetCPUDescriptorHandle()`                      | returns CPU descriptor handle of the buffer view |
| `ID3D12Resource* ITextureD3D12::GetD3D12Texture()`                                            |  returns a pointer to the `ID3D12Resource` interface of the internal Direct3D12 texture object |
| `void ITextureD3D12::SetD3D12ResourceState(D3D12_RESOURCE_STATES state)`                      | sets the texture usage state. This method should be used when an application transitions the texture to inform diligent engine about the current usage state |
| `D3D12_CPU_DESCRIPTOR_HANDLE ITextureViewD3D12::GetCPUDescriptorHandle()`                     | returns CPU descriptor handle of the texture view |
| `void IDeviceContextD3D12::TransitionTextureState(ITexture* pTexture, D3D12_RESOURCE_STATES State)` | transitions internal Direct3D12 texture object to a specified state |
| `void IDeviceContextD3D12::TransitionBufferState(IBuffer* pBuffer, D3D12_RESOURCE_STATES State)`    | transitions internal Direct3D12 buffer object to a specified state |
| `ID3D12PipelineState* IPipelineStateD3D12::GetD3D12PipelineState()`                           | returns ID3D12PipelineState interface of the internal Direct3D12 pipeline state object object |
| `ID3D12RootSignature* IPipelineStateD3D12::GetD3D12RootSignature()`                           | returns a pointer to the root signature object associated with this pipeline state |
| `D3D12_CPU_DESCRIPTOR_HANDLE ISamplerD3D12::GetCPUDescriptorHandle()`                         | returns a CPU descriptor handle of the Direct3D12 sampler object |
| `ID3D12Device* IRenderDeviceD3D12::GetD3D12Device()`                                          | returns ID3D12Device interface of the internal Direct3D12 device object |

## Synchronization Tools

|                              Function                         |                              Description                                                                      |
|---------------------------------------------------------------|---------------------------------------------------------------------------------------------------------------|
| `Uint64 IRenderDeviceD3D12::GetNextFenceValue()`              | returns the fence value that will be signaled by the GPU command queue when the next command list is submitted for execution |
| `Bool IRenderDeviceD3D12::IsFenceSignaled(Uint64 FenceValue)` | checks if the fence value has been signaled by the GPU. True means that all associated work has been finished |
| `void IRenderDeviceD3D12::FinishFrame()`                      |  this method should be called at the end of the frame when attached to existing Direct3D12 device. Otherwise the method is automatically called before present |

## Creating Diligent Engine Objects from D3D12 Resources

* `void IRenderDeviceD3D12::CreateTextureFromD3DResource(ID3D12Resource* pd3d12Texture, RESOURCE_STATE InitialState, ITexture** ppTexture)` -
   creates a Diligent Engine texture object from native Direct3D12 resource.
* `void IRenderDeviceD3D12::CreateBufferFromD3DResource(ID3D12Resource* pd3d12Buffer, const BufferDesc& BuffDesc, RESOURCE_STATE InitialState, IBuffer** ppBuffer)` -
   creates a Diligent Engine buffer object from native Direct3D12 resource.
   The method takes a pointer to the native Direct3D12 resiyrce `pd3d12Buffer`, buffer description `BuffDesc` and writes a pointer to the `IBuffer`
   interface at the memory location pointed to by `ppBuffer`. The system can recover buffer size, but the rest of the fields of
   BuffDesc structure need to be populated by the client as they cannot be recovered from Direct3D12 resource description.


## Initializing the Engine by Attaching to Existing D3D12 Device

To attach diligent engine to existing D3D12 device, use the following factory function:

```cpp
<<<<<<< HEAD
void IEngineFactoryD3D12::AttachToD3D12Device(void*							pd3d12NativeDevice,
                                              class ICommandQueueD3D12*		pCommandQueue,
                                              const EngineD3D12CreateInfo&  EngineCI,
                                              IRenderDevice**				ppDevice,
                                              IDeviceContext**				ppContexts);
```

The method takes a pointer to the native D3D12 device `pd3d12NativeDevice`, initialization parameters `EngineCI`,
=======
void IEngineFactoryD3D12::AttachToD3D12Device(void*                         pd3d12NativeDevice,
                                              class ICommandQueueD3D12*     pCommandQueue,
                                              const EngineD3D12CreateInfo&  EngineAttribs,
                                              IRenderDevice**               ppDevice,
                                              IDeviceContext**              ppContexts,
                                              Uint32                        NumDeferredContexts);
```

The method takes a pointer to the native Direct3D12 device `pd3d12NativeDevice`, initialization parameters `EngineAttribs`,
>>>>>>> 425fc82b
and returns diligent engine device interface in `ppDevice`, and diligent engine contexts in `ppContexts`. Pointer to the
immediate goes at position 0. If `EngineCI.NumDeferredContexts` > 0, pointers to deferred contexts go afterwards.
The function also takes a pointer to the command queue object `pCommandQueue`, which needs to implement
`ICommandQueueD3D12` interface.

For more information about interoperability with Direct3D12, please visit [Diligent Engine web site](http://diligentgraphics.com/diligent-engine/native-api-interoperability/direct3d12-interoperability/)

# References

[Interoperability with Direct3D12](http://diligentgraphics.com/diligent-engine/native-api-interoperability/direct3d12-interoperability/)

[Architecture of D3D12-based implementation](http://diligentgraphics.com/diligent-engine/architecture/D3D12)

-------------------

[diligentgraphics.com](http://diligentgraphics.com)

[![Diligent Engine on Twitter](https://github.com/DiligentGraphics/DiligentCore/blob/master/media/twitter.png)](https://twitter.com/diligentengine)
[![Diligent Engine on Facebook](https://github.com/DiligentGraphics/DiligentCore/blob/master/media/facebook.png)](https://www.facebook.com/DiligentGraphics/)<|MERGE_RESOLUTION|>--- conflicted
+++ resolved
@@ -17,32 +17,19 @@
   // Load the dll and import GetEngineFactoryD3D12() function
   LoadGraphicsEngineD3D12(GetEngineFactoryD3D12);
 #endif
-<<<<<<< HEAD
-auto* pFactoryD3D11 = GetEngineFactoryD3D12();
-=======
 auto* pFactoryD3D12 = GetEngineFactoryD3D12();
->>>>>>> 425fc82b
 EngineD3D12CreateInfo EngineCI;
 EngineCI.CPUDescriptorHeapAllocationSize[0] = 1024;
 EngineCI.CPUDescriptorHeapAllocationSize[1] = 32;
 EngineCI.CPUDescriptorHeapAllocationSize[2] = 16;
 EngineCI.CPUDescriptorHeapAllocationSize[3] = 16;
 EngineCI.NumCommandsToFlushCmdList = 64;
-<<<<<<< HEAD
-RefCntAutoPtr<IRenderDevice> pRenderDevice;
-RefCntAutoPtr<IDeviceContext> pImmediateContext;
-SwapChainDesc SwapChainDesc;
-RefCntAutoPtr<ISwapChain> pSwapChain;
-pFactoryD3D11->CreateDeviceAndContextsD3D12( EngineCI, &pRenderDevice, &pImmediateContext );
-pFactoryD3D11->CreateSwapChainD3D12( pRenderDevice, pImmediateContext, SwapChainDesc, hWnd, &pSwapChain );
-=======
 RefCntAutoPtr<IRenderDevice>  pRenderDevice;
 RefCntAutoPtr<IDeviceContext> pImmediateContext;
 SwapChainDesc SwapChainDesc;
 RefCntAutoPtr<ISwapChain> pSwapChain;
-pFactoryD3D12->CreateDeviceAndContextsD3D12(EngineCI, &pRenderDevice, &pImmediateContext, 0);
+pFactoryD3D12->CreateDeviceAndContextsD3D12(EngineCI, &pRenderDevice, &pImmediateContext);
 pFactoryD3D12->CreateSwapChainD3D12(pRenderDevice, pImmediateContext, SwapChainDesc, hWnd, &pSwapChain);
->>>>>>> 425fc82b
 ```
 
 Alternatively, the engine can be initialized by attaching to existing Direct3D12 device (see below).
@@ -96,7 +83,6 @@
 To attach diligent engine to existing D3D12 device, use the following factory function:
 
 ```cpp
-<<<<<<< HEAD
 void IEngineFactoryD3D12::AttachToD3D12Device(void*							pd3d12NativeDevice,
                                               class ICommandQueueD3D12*		pCommandQueue,
                                               const EngineD3D12CreateInfo&  EngineCI,
@@ -105,17 +91,6 @@
 ```
 
 The method takes a pointer to the native D3D12 device `pd3d12NativeDevice`, initialization parameters `EngineCI`,
-=======
-void IEngineFactoryD3D12::AttachToD3D12Device(void*                         pd3d12NativeDevice,
-                                              class ICommandQueueD3D12*     pCommandQueue,
-                                              const EngineD3D12CreateInfo&  EngineAttribs,
-                                              IRenderDevice**               ppDevice,
-                                              IDeviceContext**              ppContexts,
-                                              Uint32                        NumDeferredContexts);
-```
-
-The method takes a pointer to the native Direct3D12 device `pd3d12NativeDevice`, initialization parameters `EngineAttribs`,
->>>>>>> 425fc82b
 and returns diligent engine device interface in `ppDevice`, and diligent engine contexts in `ppContexts`. Pointer to the
 immediate goes at position 0. If `EngineCI.NumDeferredContexts` > 0, pointers to deferred contexts go afterwards.
 The function also takes a pointer to the command queue object `pCommandQueue`, which needs to implement
